--- conflicted
+++ resolved
@@ -86,17 +86,14 @@
 
 # Update all modules.
 # NOTE: GNU Make will compare timestamps to see which updates are required.
-<<<<<<< HEAD
-MODULE_NAMES := obsolete biobank-specimens assays epitope-assays value-specifications medical-history sequence-analysis
-=======
 MODULE_NAMES := assays\
  biobank-specimens\
  epitope-assays\
  medical-history\
  obsolete\
  study-designs\
+ sequence-analysis\
  value-specifications
->>>>>>> ac933abc
 MODULE_FILES := $(foreach x,$(MODULE_NAMES),src/ontology/modules/$(x).owl)
 
 .PHONY: modules
