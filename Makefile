# OBI Makefile
# James A. Overton <james@overton.ca>
#
# This Makefile is used to build artifacts
# for the Ontology for Biomedical Investigations.
#
# WARN: This file contains significant whitespace, i.e. tabs!
# Ensure that your text editor shows you those characters.


### Configuration
#
# These are standard options to make Make sane:
# <http://clarkgrubb.com/makefile-style-guide#toc2>

MAKEFLAGS += --warn-undefined-variables
SHELL := bash
.SHELLFLAGS := -eu -o pipefail -c
.DEFAULT_GOAL := all
.DELETE_ON_ERROR:
.SUFFIXES:
.SECONDARY:

### Definitions

SHELL   := /bin/bash
OBO     := http://purl.obolibrary.org/obo
OBI     := $(OBO)/OBI_
DEV     := $(OBO)/obi/dev
MODULES := $(DEV)/modules
TODAY   := $(shell date +%Y-%m-%d)
TS      := $(shell date +'%d:%m:%Y %H:%M')

### Directories
#
# This is a temporary place to put things.
build build/views:
	mkdir -p $@


### ROBOT
#
# We use the official development version of ROBOT for most things.
build/robot.jar: | build
	curl -L -o $@ https://github.com/ontodev/robot/releases/download/v1.7.0/robot.jar

ROBOT := java -jar build/robot.jar --prefix "REO: http://purl.obolibrary.org/obo/REO_"


### RDFTab
<<<<<<< HEAD
=======
#
# Use RDFTab to create SQLite databases from OWL files.
UNAME := $(shell uname)
ifeq ($(UNAME), Darwin)
	RDFTAB_URL := https://github.com/ontodev/rdftab.rs/releases/download/v0.1.1/rdftab-x86_64-apple-darwin
	SED = sed -i.bak
else
	RDFTAB_URL := https://github.com/ontodev/rdftab.rs/releases/download/v0.1.1/rdftab-x86_64-unknown-linux-musl
	SED = sed -i
endif

build/rdftab: | build
	curl -L -o $@ $(RDFTAB_URL)
	chmod +x $@


### Imports
>>>>>>> fc3ff195
#
# Use RDFTab to create SQLite databases from OWL files.
UNAME := $(shell uname)
ifeq ($(UNAME), Darwin)
	RDFTAB_URL := https://github.com/ontodev/rdftab.rs/releases/download/v0.1.1/rdftab-x86_64-apple-darwin
	SED = sed -i.bak
else
	RDFTAB_URL := https://github.com/ontodev/rdftab.rs/releases/download/v0.1.1/rdftab-x86_64-unknown-linux-musl
	SED = sed -i
endif

build/rdftab: | build
	curl -L -o $@ $(RDFTAB_URL)
	chmod +x $@


### Imports
#
# We use Gizmos to create various import modules.
IMPORTS := $(shell tail -n +2 src/ontology/imports/config.tsv | awk '{print $$1}' | uniq)
IMPORT_FILES := $(foreach I,$(IMPORTS),src/ontology/imports/$(I)_imports.owl)

imports: $(IMPORT_FILES)

# Get CLO in correct RDFXML format.
build/clo.owl.gz: | build/robot.jar
	$(ROBOT) convert --input-iri "$(OBO)/clo.owl" --output build/clo.owl
	gzip build/clo.owl

# Download compressed ChEBI to save some time.
build/chebi.owl.gz: | build
	curl -Lk "http://purl.obolibrary.org/obo/$(notdir $@)" > $@

# Download compressed NCBITaxon to save some time (we have to get the URL from the latest release).
build/ncbitaxon.owl.gz: | build
	$(eval URL = $(shell curl -s https://api.github.com/repos/obophenotype/ncbitaxon/releases/latest | jq --raw-output '.assets[5] | .browser_download_url'))
	curl -Lk $(URL) > $@

# Fix OMIABIS usage of xml:lang.
build/omiabis.owl.gz: | build
	curl -Lk "http://purl.obolibrary.org/obo/omiabis.owl" | sed 's/xml:lang/lang/g' > build/omiabis.owl
	gzip build/omiabis.owl

# Download the rest of the source ontologies.
build/%.owl.gz: | build
	curl -Lk "http://purl.obolibrary.org/obo/$*.owl" | gzip > $@

# Create UO database, deleting owl:Class declarations on owl:NamedIndividuals.
build/uo.db: src/scripts/prefixes.sql build/uo.owl.gz | build/rdftab
	rm -rf $@
	sqlite3 $@ < $<
	zcat < $(word 2,$^) | ./build/rdftab $@
	sqlite3 $@ "DELETE FROM statements WHERE ROWID IN \
	  (SELECT s1.ROWID FROM statements s1 JOIN statements s2 ON s1.stanza = s2.stanza \
	  WHERE s1.object = 'owl:Class' AND s2.object = 'owl:NamedIndividual');"

# Create the rest of the databases.
build/%.db: src/scripts/prefixes.sql build/%.owl.gz | build/rdftab
	rm -rf $@
	sqlite3 $@ < $<
	zcat < $(word 2,$^) | ./build/rdftab $@
	sqlite3 $@ "CREATE INDEX idx_stanza ON statements (stanza);"
	sqlite3 $@ "ANALYZE;"

# Extract NCBITaxon with oio:hasExactSynonym mapped to IAO:0000118.
build/ncbitaxon_imports.ttl: build/ncbitaxon.db src/ontology/imports/config.tsv src/ontology/imports/ncbitaxon_terms.tsv
	python3 -m gizmos.extract --database $< --config $(word 2,$^) --imports $(word 3,$^) --source ncbitaxon > $@
	echo "" >> $@ && grep " rdfs:label " $@ | sed "s/rdfs:label/IAO:0000111/g" >> $@
	echo "" >> $@ && grep " oio:hasExactSynonym " $@ | sed "s/oio:hasExactSynonym/IAO:0000118/g" >> $@
	grep -v " oio:hasExactSynonym " $@ > $@.tmp && mv $@.tmp $@

# Extract the terms and copy rdfs:label to 'editor preferred term' for the rest.
build/%_imports.ttl: build/%.db src/ontology/imports/config.tsv src/ontology/imports/%_terms.tsv
	python3 -m gizmos.extract --database $< --config $(word 2,$^) --imports $(word 3,$^) --source $* > $@
	echo "" >> $@ && grep " rdfs:label " $@ | sed "s/rdfs:label/IAO:0000111/g" >> $@

# Remove extra intermediate classes from NCBITaxon using 'robot collapse'.
build/ncbitaxon_terms.txt: src/ontology/imports/ncbitaxon_terms.tsv
	grep "^ncbitaxon" $< | awk '{print $$2}' > $@

src/ontology/imports/ncbitaxon_imports.owl: build/ncbitaxon_imports.ttl build/ncbitaxon_terms.txt | build/robot.jar
	$(ROBOT) collapse \
	--input $< \
	--precious-terms $(word 2,$^) \
	--threshold 2 \
	annotate \
	--ontology-iri "$(OBO)/obi/dev/import/$(notdir $@)" \
	--output $@

# Add the IRI and convert to OWL format for the rest.
src/ontology/imports/%_imports.owl: build/%_imports.ttl | build/robot.jar
	$(ROBOT) annotate \
	--input $< \
	--ontology-iri "$(OBO)/obi/dev/import/$(notdir $@)" \
	--output $@


### Templates
#
# The `src/ontology/templates/` directory contains spreadsheets
# used to generate OWL files with ROBOT.
# The first step is to erase any contents of the module OWL file.
# See https://github.com/ontodev/robot/blob/master/docs/template.md
src/ontology/modules/%.owl: src/ontology/templates/%.tsv | build/robot.jar
	echo '' > $@
	$(ROBOT) merge \
	--input src/ontology/obi-edit.owl \
	template \
	--template $< \
	annotate \
	--ontology-iri "$(MODULES)/$(notdir $@)" \
	--output $@

# Update all modules.
# NOTE: GNU Make will compare timestamps to see which updates are required.
MODULE_NAMES := assays\
 biopsy\
 biobank-specimens\
 organizations\
 devices\
 epitope-assays\
 medical-history\
 obsolete\
 sample-collection\
 study-designs\
 sequence-analysis\
 value-specifications
MODULE_FILES := $(foreach x,$(MODULE_NAMES),src/ontology/modules/$(x).owl)

.PHONY: modules
modules: $(MODULE_FILES)


### Build
#
# Here we create a standalone OWL file appropriate for release.
# This involves merging, reasoning, annotating,
# and removing any remaining import declarations.
build/obi_merged.owl: src/ontology/obi-edit.owl $(MODULE_FILES) src/sparql/*-construct.rq | build/robot.jar build
	$(ROBOT) merge \
	--input $< \
	query \
	--format TTL \
	--construct src/sparql/add-editor-preferred-term-construct.rq build/editor-preferred-terms.ttl \
	--construct src/sparql/add-curation-status-construct.rq build/curation-status.ttl \
	merge \
	--input build/editor-preferred-terms.ttl \
	--input build/curation-status.ttl \
	annotate \
	--ontology-iri "$(OBO)/obi/obi_merged.owl" \
	--version-iri "$(OBO)/obi/$(TODAY)/obi_merged.owl" \
	--annotation owl:versionInfo "$(TODAY)" \
	--output build/obi_merged.tmp.owl
	sed '/<owl:imports/d' build/obi_merged.tmp.owl > $@
	rm build/obi_merged.tmp.owl

build/obi_merged.db: src/scripts/prefixes.sql build/obi_merged.owl | build/rdftab
	rm -rf $@
	sqlite3 $@ < $<
	./build/rdftab $@ < $(word 2,$^)
	sqlite3 $@ "CREATE INDEX idx_stanza ON statements (stanza);"
	sqlite3 $@ "ANALYZE;"

obi.owl: build/obi_merged.owl
	$(ROBOT) reason \
	--input $< \
	--reasoner HermiT \
	annotate \
	--ontology-iri "$(OBO)/obi.owl" \
	--version-iri "$(OBO)/obi/$(TODAY)/obi.owl" \
	--annotation owl:versionInfo "$(TODAY)" \
	--output $@

views/obi-base.owl: src/ontology/obi-edit.owl | build/robot.jar
	$(ROBOT) remove --input $< \
	--select imports \
	merge $(foreach M,$(MODULE_FILES), --input $(M)) \
	annotate \
	--ontology-iri "$(OBO)/obi/obi-base.owl" \
	--version-iri "$(OBO)/obi/$(TODAY)/obi-base.owl" \
	--annotation owl:versionInfo "$(TODAY)" \
	--output $@

views/obi.obo: obi.owl src/scripts/remove-for-obo.txt | build/robot.jar
	$(ROBOT) query \
	--input $< \
	--update src/sparql/obo-format.ru \
	remove \
	--select "parents equivalents" \
	--select "anonymous" \
	remove \
	--term-file $(word 2,$^) \
	--trim true \
	annotate \
	--ontology-iri "$(OBO)/obi.obo" \
	--version-iri "$(OBO)/obi/$(TODAY)/obi.obo" \
	convert \
	--output $(basename $@)-temp.obo && \
	grep -v ^owl-axioms $(basename $@)-temp.obo | \
	grep -v ^date | \
	perl -lpe 'print "date: $(TS)" if $$. == 3'  > $@ && \
	rm $(basename $@)-temp.obo

views/obi_core.owl: obi.owl src/ontology/views/core.txt | build/robot.jar
	$(ROBOT) remove \
	--input $< \
	--term obo:OBI_0600036 \
	--term obo:OBI_0600037 \
	--term obo:OBI_0000838 \
	--term APOLLO_SV:00000796 \
	--select "self descendants" \
	--preserve-structure false \
	extract \
	--method STAR \
	--term-file $(word 2,$^) \
	--individuals definitions \
	--copy-ontology-annotations true \
	annotate \
	--ontology-iri "$(OBO)/obi/obi_core.owl" \
	--version-iri "$(OBO)/obi/$(TODAY)/obi_core.owl" \
	--annotation owl:versionInfo "$(TODAY)" \
	--output $@

build/views/NIAID-GSC-BRC.txt: src/ontology/views/NIAID-GSC-BRC.tsv | build/views
	tail -n+3 $< | cut -f1 > $@

views/NIAID-GSC-BRC.owl: obi.owl build/views/NIAID-GSC-BRC.txt src/ontology/views/NIAID-GSC-BRC.tsv | build/robot.jar
	$(ROBOT) extract \
	--input $< \
	--method STAR \
	--term-file $(word 2,$^) \
	--individuals definitions \
	--copy-ontology-annotations true \
	remove \
	--term IAO:0000233 \
	--term IAO:0000234 \
	--term IAO:0000589 \
	--term IAO:0010000 \
	--term OBI:0001847 \
	--term OBI:0001886 \
	--term OBI:9991118 \
	template \
	--template $(word 3,$^) \
	--merge-before \
	--output $@
	sed '/<obo:IAO_0000589/d' $@ | sed '/<dc:description/d' > $@.tmp.owl
	$(ROBOT) annotate \
	--input $@.tmp.owl \
	--ontology-iri "$(OBO)/obi/NIAID-GSC-BRC.owl" \
	--version-iri "$(OBO)/obi/$(TODAY)/NIAID-GSC-BRC.owl" \
	--annotation owl:versionInfo "$(TODAY)" \
	--language-annotation dc11:description "A subset of OBI containing all terms specified by the NIAID GSCID and BRC Project, Sample and Sequencing Assay Core Metadata Standards. This OBI view includes NIAID GSCID and BRC community preferred labels and field IDs specified in the standards (https://www.niaid.nih.gov/research/human-pathogen-and-vector-sequencing-metadata-standards)." en \
	--output $@
	rm $@.tmp.owl

.PHONY: views
views: views/obi.obo views/obi-base.owl views/obi_core.owl views/NIAID-GSC-BRC.owl


### Test
#
# Run main tests
MERGED_VIOLATION_QUERIES := $(wildcard src/sparql/*-violation.rq) 
MODULE_VIOLATION_QUERIES := $(wildcard src/sparql/*-violation-modules.rq)
PHONY_MODULES := $(foreach x,$(MODULE_NAMES),build/modules/$(x).owl)

build/terms-report.csv: build/obi_merged.owl src/sparql/terms-report.rq | build
	$(ROBOT) query --input $< --select $(word 2,$^) $@

# Always get the most recent version of OBI - in case build directory has not been cleaned
.PHONY: build/obi-previous-release.owl
build/obi-previous-release.owl: | build
	curl -L -o $@ "http://purl.obolibrary.org/obo/obi.owl"

build/released-entities.tsv: build/obi-previous-release.owl src/sparql/get-obi-entities.rq | build/robot.jar
	$(ROBOT) query --input $< --select $(word 2,$^) $@

build/current-entities.tsv: build/obi_merged.owl src/sparql/get-obi-entities.rq | build/robot.jar
	$(ROBOT) query --input $< --select $(word 2,$^) $@

build/terms-report.tsv: build/obi_merged.owl src/sparql/terms-report.rq | build
	$(ROBOT) query --input $< --select $(word 2,$^) $@
	mv $@ $@.tmp
	tail -n+2 $@.tmp | cut -f1,3 | sort -u > $@
	rm $@.tmp

build/new-entities.txt: build/released-entities.tsv build/current-entities.tsv build/terms-report.tsv
	echo "New terms added:" > $@
	echo "" >> $@
	echo "ID | Label" >> $@
	echo "---|---" >> $@
	comm -13 $(wordlist 1,2,$^) \
	| join - $(word 3,$^) \
	| sed "s|^<http://purl.obolibrary.org/obo/OBI_|OBI:|" \
	| sed s/\"//g \
	| sed "s/>//g" \
	| sed "s/@en//g" \
	| sed "s/ /|/" \
	>> $@

build/dropped-entities.tsv: build/released-entities.tsv build/current-entities.tsv
	comm -23 $^ > $@

# Directory for phony modules
build/modules:
	mkdir -p build/modules

# Remove all annotation properties from modules
build/modules/%.owl: src/ontology/modules/%.owl | build/robot.jar
	$(ROBOT) remove --input $< --select annotation-properties --output $@

# Build OBI edit + modules without annotation properties
build/modules/merged.owl: src/ontology/obi-edit.owl $(PHONY_MODULES) | build/robot.jar
	$(eval INPUTS := $(foreach x,$(PHONY_MODULES),--input $(x) ))
	$(ROBOT) remove --input $< --select imports \
	merge $(INPUTS) \
	reason --output $@

# Run all validation queries and exit on error.
.PHONY: verify
verify: verify-modules verify-merged verify-entities

# Run validation queries on merged modules and exit on error.
.PHONY: verify-modules
verify-modules: build/modules/merged.owl $(MODULE_VIOLATION_QUERIES) | build/robot.jar
	$(ROBOT) verify --input $< --output-dir build \
	--queries $(MODULE_VIOLATION_QUERIES)

# Run validation queries on obi_merged and exit on error.
.PHONY: verify-merged
verify-merged: build/obi_merged.owl $(MERGED_VIOLATION_QUERIES) | build/robot.jar
	$(ROBOT) verify --input $< --output-dir build \
	--queries $(MERGED_VIOLATION_QUERIES)

# Check if any entities have been dropped and exit on error.
.PHONY: verify-entities
verify-entities: build/dropped-entities.tsv
	@echo $(shell < $< wc -l) " OBI IRIs have been dropped"
	@! test -s $<

# Run a basic reasoner to find inconsistencies
.PHONY: reason
reason: build/obi_merged.owl | build/robot.jar
	$(ROBOT) reason --input $< --reasoner ELK

# Find any IRIs using undefined namespaces
.PHONY: validate-iris
validate-iris: src/scripts/validate-iris.py build/obi_merged.owl
	$^

.PHONY: test
test: reason verify validate-iris


### General
#
# Full build
.PHONY: all
all: test obi.owl views build/terms-report.csv

# Remove generated files
.PHONY: clean
clean:
	rm -rf build

# Sort template tables, standardize quoting and line endings
.PHONY: sort
sort: src/ontology/templates/
	src/scripts/sort-templates.py

# Create a release candidate
# Requires "admin:org", "repo", and "workflow" permissions for gh CLI token
.PHONY: candidate
candidate: obi.owl views build/new-entities.txt
	$(eval REMOTE := $(shell git remote -v | grep "obi-ontology/obi.git" | head -1 | cut -f 1))
	git checkout -b $(TODAY)
	git add -u
	git commit -m "$(TODAY) release candidate"
	git push -u $(REMOTE) $(TODAY)
	gh pr create \
	--title "$(TODAY) release candidate" \
	--body "$$(cat build/new-entities.txt)" \
	--repo obi-ontology/obi<|MERGE_RESOLUTION|>--- conflicted
+++ resolved
@@ -48,26 +48,6 @@
 
 
 ### RDFTab
-<<<<<<< HEAD
-=======
-#
-# Use RDFTab to create SQLite databases from OWL files.
-UNAME := $(shell uname)
-ifeq ($(UNAME), Darwin)
-	RDFTAB_URL := https://github.com/ontodev/rdftab.rs/releases/download/v0.1.1/rdftab-x86_64-apple-darwin
-	SED = sed -i.bak
-else
-	RDFTAB_URL := https://github.com/ontodev/rdftab.rs/releases/download/v0.1.1/rdftab-x86_64-unknown-linux-musl
-	SED = sed -i
-endif
-
-build/rdftab: | build
-	curl -L -o $@ $(RDFTAB_URL)
-	chmod +x $@
-
-
-### Imports
->>>>>>> fc3ff195
 #
 # Use RDFTab to create SQLite databases from OWL files.
 UNAME := $(shell uname)
