# OBI Makefile
# James A. Overton <james@overton.ca>
#
# This Makefile is used to build artifacts
# for the Ontology for Biomedical Investigations.
#
# WARN: This file contains significant whitespace, i.e. tabs!
# Ensure that your text editor shows you those characters.


### Configuration
#
# These are standard options to make Make sane:
# <http://clarkgrubb.com/makefile-style-guide#toc2>

MAKEFLAGS += --warn-undefined-variables
SHELL := bash
.SHELLFLAGS := -eu -o pipefail -c
.DEFAULT_GOAL := all
.DELETE_ON_ERROR:
.SUFFIXES:
.SECONDARY:

### Definitions

SHELL   := /bin/bash
OBO     := http://purl.obolibrary.org/obo
OBI     := $(OBO)/OBI_
DEV     := $(OBO)/obi/dev
MODULES := $(DEV)/modules
TODAY   := $(shell date +%Y-%m-%d)
TS      := $(shell date +'%d:%m:%Y %H:%M')

define \n


endef

### Directories
#
# This is a temporary place to put things.
build build/views build/templates build/imports:
	mkdir -p $@


### ROBOT
#
# We use the official development version of ROBOT for most things.
build/robot.jar: | build
	curl -L -o $@ https://github.com/ontodev/robot/releases/download/v1.8.3/robot.jar

ROBOT := java -jar build/robot.jar --prefix "REO: http://purl.obolibrary.org/obo/REO_"


### LDTab
#
# Use LDTab to create SQLite databases from OWL files.
build/ldtab.jar: | build
	curl -L -o $@ "https://github.com/ontodev/ldtab.clj/releases/download/v2022-03-17/ldtab.jar"

LDTAB := java -jar build/ldtab.jar


### Imports
#
<<<<<<< HEAD
# We use gadget (https://github.com/ontodev/gadget) to create various import modules.
# Currently excluding ChEBI, NCBITaxon, and PR due to memory constraints with LDTab
IMPORTS := $(filter-out chebi ncbitaxon pr imports,$(shell tail -n +2 src/ontology/imports/import_config.tsv | awk '{print $$1}' | uniq))
IMPORT_FILES := $(foreach I,$(IMPORTS),src/ontology/imports/$(I)_imports.owl)

# Get CLO in correct RDFXML format.
build/clo.owl.gz: | build/robot.jar
	$(ROBOT) convert --input-iri "$(OBO)/clo.owl" --output build/clo.owl
	gzip build/clo.owl

# Download compressed ChEBI to save some time.
build/chebi.owl.gz: | build
	curl -Lk "http://purl.obolibrary.org/obo/$(notdir $@)" > $@

# Download compressed NCBITaxon to save some time (we have to get the URL from the latest release).
build/ncbitaxon.owl.gz: | build
	$(eval URL = $(shell curl -s https://api.github.com/repos/obophenotype/ncbitaxon/releases/latest | jq --raw-output '.assets[5] | .browser_download_url'))
	curl -Lk $(URL) > $@

# Download the rest of the source ontologies.
build/%.owl.gz: | build
	curl -Lk "http://purl.obolibrary.org/obo/$*.owl" | gzip > $@

# Create UO database, deleting owl:Class declarations on owl:NamedIndividuals.
build/imports/uo.db: build/uo.owl.gz src/prefix.tsv | build/ldtab.jar
	rm -rf $@
	sqlite3 $@ "CREATE TABLE prefix (prefix TEXT NOT NULL, base TEXT NOT NULL);"
	$(LDTAB) prefix $@ $(word 2,$^)
	gunzip $<
	sqlite3 $@ "CREATE TABLE uo (\
	            assertion INT NOT NULL, \
	            retraction INT NOT NULL DEFAULT 0, \
	            graph TEXT NOT NULL, \
	            subject TEXT NOT NULL, \
	            predicate TEXT, \
	            object TEXT NOT NULL, \
	            datatype TEXT NOT NULL, \
	            annotation TEXT);" || { gzip $(basename $<); exit 1; }
	$(LDTAB) import --table uo $@ $(basename $<) || { gzip $(basename $<); exit 1; }
	sqlite3 $@ "DELETE FROM uo WHERE ROWID IN \
	  (SELECT s1.ROWID FROM uo s1 JOIN uo s2 ON s1.subject = s2.subject \
	   WHERE s1.object = 'owl:Class' AND s2.object = 'owl:NamedIndividual');" || { gzip $(basename $<); exit 1; }
	gzip $(basename $<)

# Create the rest of the databases.
build/imports/%.db: build/%.owl.gz src/prefix.tsv | build/ldtab.jar
	rm -rf $@
	sqlite3 $@ "CREATE TABLE prefix (prefix TEXT NOT NULL, base TEXT NOT NULL);"
	$(LDTAB) prefix $@ $(word 2,$^)
	gunzip $<
	sqlite3 $@ "CREATE TABLE $* (\
	            assertion INT NOT NULL, \
	            retraction INT NOT NULL DEFAULT 0, \
	            graph TEXT NOT NULL, \
	            subject TEXT NOT NULL, \
	            predicate TEXT, \
	            object TEXT NOT NULL, \
	            datatype TEXT, \
	            annotation TEXT);" || { gzip $(basename $<); exit 1; }
	$(LDTAB) import --table $* $@ $(basename $<) || { gzip $(basename $<); exit 1; }
	gzip $(basename $<)

# Extract NCBITaxon with oio:hasExactSynonym mapped to IAO:0000118.
.PHONY: build/ncbitaxon_imports.ttl
build/ncbitaxon_imports.ttl: build/imports/ncbitaxon.db | src/ontology/imports/import_config.tsv src/ontology/imports/import.tsv
	python3 -m gadget.extract \
	--database $< \
	--statement ncbitaxon \
	--config src/ontology/imports/import_config.tsv \
	--imports src/ontology/imports/import.tsv \
	--copy rdfs:label IAO:0000111 \
	--copy oio:hasExactSynonym IAO:0000118 \
	--source ncbitaxon > $@
	rm -f $@ && $(LDTAB) export -t extract $< $@

# Extract the terms and copy rdfs:label to 'editor preferred term' for the rest.
.PHONY: import-ttl
import-ttl:
build/%_imports.ttl: build/imports/%.db import-ttl | src/ontology/imports/import_config.tsv src/ontology/imports/import.tsv
	python3 -m gadget.extract \
	--database $< \
	--statement $* \
	--config src/ontology/imports/import_config.tsv \
	--imports src/ontology/imports/import.tsv \
	--copy rdfs:label IAO:0000111 \
	--source $*
	rm -f $@ && $(LDTAB) export -t extract $< $@

# Remove extra intermediate classes from NCBITaxon using 'robot collapse'.
build/ncbitaxon_terms.txt: src/ontology/imports/import.tsv
	grep "^ncbitaxon" $< | awk '{print $$2}' > $@

src/ontology/imports/ncbitaxon_imports.owl: build/ncbitaxon_imports.ttl build/ncbitaxon_terms.txt | build/robot.jar
	$(ROBOT) collapse \
	--input $< \
	--precious-terms $(word 2,$^) \
	--threshold 2 \
	annotate \
	--ontology-iri "$(OBO)/obi/dev/import/$(notdir $@)" \
	--output $@
=======
# Use Ontofox to import various modules.
build/%_imports.owl: src/ontology/OntoFox_inputs/%_input.txt | build
	curl -s -F file=@$< -o $@ https://ontofox.hegroup.org/service.php

# Remove annotation properties from CLO to avoid weird labels.
src/ontology/OntoFox_outputs/CLO_imports.owl: build/CLO_imports.owl
	$(ROBOT) remove --input $< --select annotation-properties --trim false --output $@

# Use ROBOT to ensure that serialization is consistent for the rest.
src/ontology/OntoFox_outputs/%_imports.owl: build/%_imports.owl
	$(ROBOT) convert -i build/$*_imports.owl -o $@
>>>>>>> 5b7b82b3

# Add the IRI and convert to OWL format for the rest.
src/ontology/imports/%_imports.owl: build/%_imports.ttl | build/robot.jar
	$(ROBOT) annotate \
	--input $< \
	--ontology-iri "$(OBO)/obi/dev/import/$(notdir $@)" \
	--output $@

.PHONY: imports
imports: $(IMPORT_FILES)


### Templates
#
# The `src/ontology/templates/` directory contains spreadsheets
# used to generate OWL files with ROBOT.
# The first step is to erase any contents of the module OWL file.
# See https://github.com/ontodev/robot/blob/master/docs/template.md
src/ontology/modules/%.owl: src/ontology/templates/%.tsv | build/robot.jar
	echo '' > $@
	$(ROBOT) merge \
	--input src/ontology/obi-edit.owl \
	template \
	--template $< \
	annotate \
	--ontology-iri "$(MODULES)/$(notdir $@)" \
	--output $@

# Update all modules.
# NOTE: GNU Make will compare timestamps to see which updates are required.
MODULE_NAMES := assays\
 biopsy\
 biobank-specimens\
 organizations\
 devices\
 epitope-assays\
 medical-history\
 obsolete\
 sample-collection\
 study-designs\
 sequence-analysis\
 specimen-assay-data\
 value-specifications
MODULE_FILES := $(foreach x,$(MODULE_NAMES),src/ontology/modules/$(x).owl)
TEMPLATE_FILES := $(foreach x,$(MODULE_NAMES),src/ontology/templates/$(x).tsv)

.PHONY: modules
modules: $(MODULE_FILES)

obi.xlsx: src/scripts/tsv2xlsx.py $(TEMPLATE_FILES)
	python3 $< $@ $(wordlist 2,100,$^)

.PHONY: update-tsv
update-tsv: update-tsv-files sort

.PHONY: update-tsv-files
update-tsv-files:
	$(foreach x,$(MODULE_NAMES),python3 src/scripts/xlsx2tsv.py obi.xlsx $(x) src/ontology/templates/$(x).tsv;)

# Index containing ID, label, and table for all terms
# TODO: add imports
build/index.tsv: $(TEMPLATE_FILES) | build
	echo -e "ID\tlabel\ttable" >> $@
	$(foreach f,$(TEMPLATE_FILES),tail -n +3 $(f) | cut -f1,2 | sed -e 's/$$/\t$(subst -,_,$(notdir $(basename $(f))))/' >> $@${\n})

### Databases

# The SQL inputs are the templates without the ROBOT template strings
SQL_INPUTS = $(foreach t,$(MODULE_NAMES),build/templates/$(t).tsv)
build/templates/%.tsv: src/ontology/templates/%.tsv | build/templates
	sed '2d' $< > $@

# Load all tables into SQLite database
build/obi-tables.sql: src/scripts/load.py src/table.tsv src/column.tsv src/datatype.tsv src/prefix.tsv build/index.tsv $(SQL_INPUTS)
	python3 src/scripts/load.py src/table.tsv $(basename $@).db > $@

# Creating the SQL file also creates the database
build/obi-tables.db: build/obi-tables.sql

# Then add OBI using LDTab
.PHONY: load_obi
load_obi: build/obi_merged.owl src/scripts/search_view.sql | build/ldtab.jar
	sqlite3 build/obi-tables.db "DROP TABLE IF EXISTS obi;"
	sqlite3 build/obi-tables.db "CREATE TABLE obi (assertion INT NOT NULL, retraction INT NOT NULL DEFAULT 0, graph TEXT NOT NULL, subject TEXT NOT NULL, predicate TEXT NOT NULL, object TEXT NOT NULL, datatype TEXT NOT NULL, annotation TEXT);"
	$(LDTAB) import --table obi build/obi-tables.db $<
	sqlite3 build/obi-tables.db < src/scripts/search_view.sql

build/%_search_view.sql: src/scripts/search_view_template.sql
	sed 's/TABLE_NAME/$*/g' $< > $@

IMPORT_LOADS := $(foreach I,$(IMPORTS),load_$(I)_import)

.PHONY: dump-sql
dump-sql:
load_%_import: build/imports/%.db build/%_search_view.sql | build/ldtab.jar
	sqlite3 build/obi-tables.db "DROP TABLE IF EXISTS $*;"
	sqlite3 $< '.dump "$*"' | sqlite3 build/obi-tables.db
	sqlite3 build/obi-tables.db < $(word 2,$^)

load_imports: $(IMPORT_LOADS)

### Build
#
# Here we create a standalone OWL file appropriate for release.
# This involves merging, reasoning, annotating,
# and removing any remaining import declarations.
build/obi_merged.owl: src/ontology/obi-edit.owl $(MODULE_FILES) src/sparql/*-construct.rq src/sparql/fix-iao.rq | build/robot.jar build
	$(ROBOT) merge \
	--input $< \
	query \
	--format TTL \
	--construct src/sparql/add-editor-preferred-term-construct.rq build/editor-preferred-terms.ttl \
	--construct src/sparql/add-curation-status-construct.rq build/curation-status.ttl \
	merge \
	--input build/editor-preferred-terms.ttl \
	--input build/curation-status.ttl \
	query \
	--update src/sparql/fix-iao.rq \
	annotate \
	--ontology-iri "$(OBO)/obi/obi_merged.owl" \
	--version-iri "$(OBO)/obi/$(TODAY)/obi_merged.owl" \
	--annotation owl:versionInfo "$(TODAY)" \
	--output build/obi_merged.tmp.owl
	sed '/<owl:imports/d' build/obi_merged.tmp.owl > $@
	rm build/obi_merged.tmp.owl

obi.owl: build/obi_merged.owl
	$(ROBOT) reason \
	--input $< \
	--reasoner HermiT \
	annotate \
	--ontology-iri "$(OBO)/obi.owl" \
	--version-iri "$(OBO)/obi/$(TODAY)/obi.owl" \
	--annotation owl:versionInfo "$(TODAY)" \
	--output $@

views/obi-base.owl: src/ontology/obi-edit.owl | build/robot.jar
	$(ROBOT) remove --input $< \
	--select imports \
	merge $(foreach M,$(MODULE_FILES), --input $(M)) \
	query --update src/sparql/fix-iao.rq \
	annotate \
	--ontology-iri "$(OBO)/obi/obi-base.owl" \
	--version-iri "$(OBO)/obi/$(TODAY)/obi-base.owl" \
	--annotation owl:versionInfo "$(TODAY)" \
	--output $@

views/obi.obo: obi.owl src/scripts/remove-for-obo.txt | build/robot.jar
	$(ROBOT) query \
	--input $< \
	--update src/sparql/obo-format.ru \
	remove \
	--select "parents equivalents" \
	--select "anonymous" \
	remove \
	--term-file $(word 2,$^) \
	--trim true \
	annotate \
	--ontology-iri "$(OBO)/obi.obo" \
	--version-iri "$(OBO)/obi/$(TODAY)/obi.obo" \
	convert \
	--output $(basename $@)-temp.obo && \
	grep -v ^owl-axioms $(basename $@)-temp.obo | \
	grep -v ^date | \
	perl -lpe 'print "date: $(TS)" if $$. == 3'  > $@ && \
	rm $(basename $@)-temp.obo

views/obi_core.owl: obi.owl src/ontology/views/core.txt | build/robot.jar
	$(ROBOT) remove \
	--input $< \
	--term obo:OBI_0600036 \
	--term obo:OBI_0600037 \
	--term obo:OBI_0000838 \
	--term obo:OBI_0003071 \
	--term APOLLO_SV:00000796 \
	--select "self descendants" \
	--preserve-structure false \
	extract \
	--method STAR \
	--term-file $(word 2,$^) \
	--individuals definitions \
	--copy-ontology-annotations true \
	annotate \
	--ontology-iri "$(OBO)/obi/obi_core.owl" \
	--version-iri "$(OBO)/obi/$(TODAY)/obi_core.owl" \
	--annotation owl:versionInfo "$(TODAY)" \
	--output $@

build/views/NIAID-GSC-BRC.txt: src/ontology/views/NIAID-GSC-BRC.tsv | build/views
	tail -n+3 $< | cut -f1 > $@

views/NIAID-GSC-BRC.owl: obi.owl build/views/NIAID-GSC-BRC.txt src/ontology/views/NIAID-GSC-BRC.tsv | build/robot.jar
	$(ROBOT) extract \
	--input $< \
	--method STAR \
	--term-file $(word 2,$^) \
	--individuals definitions \
	--copy-ontology-annotations true \
	remove \
	--term IAO:0000233 \
	--term IAO:0000234 \
	--term IAO:0000589 \
	--term IAO:0010000 \
	--term OBI:0001847 \
	--term OBI:0001886 \
	--term OBI:9991118 \
	template \
	--template $(word 3,$^) \
	--merge-before \
	--output $@
	sed '/<obo:IAO_0000589/d' $@ | sed '/<dc:description/d' > $@.tmp.owl
	$(ROBOT) annotate \
	--input $@.tmp.owl \
	--ontology-iri "$(OBO)/obi/NIAID-GSC-BRC.owl" \
	--version-iri "$(OBO)/obi/$(TODAY)/NIAID-GSC-BRC.owl" \
	--annotation owl:versionInfo "$(TODAY)" \
	--language-annotation dc11:description "A subset of OBI containing all terms specified by the NIAID GSCID and BRC Project, Sample and Sequencing Assay Core Metadata Standards. This OBI view includes NIAID GSCID and BRC community preferred labels and field IDs specified in the standards (https://www.niaid.nih.gov/research/human-pathogen-and-vector-sequencing-metadata-standards)." en \
	--output $@
	rm $@.tmp.owl

.PHONY: views
views: views/obi.obo views/obi-base.owl views/obi_core.owl views/NIAID-GSC-BRC.owl


### Test
#
# Run main tests
MERGED_VIOLATION_QUERIES := $(wildcard src/sparql/*-violation.rq) 
MODULE_VIOLATION_QUERIES := $(wildcard src/sparql/*-violation-modules.rq)
PHONY_MODULES := $(foreach x,$(MODULE_NAMES),build/modules/$(x).owl)

build/terms-report.csv: build/obi_merged.owl src/sparql/terms-report.rq | build
	$(ROBOT) query --input $< --select $(word 2,$^) $@

# Always get the most recent version of OBI - in case build directory has not been cleaned
.PHONY: build/obi-previous-release.owl
build/obi-previous-release.owl: | build
	curl -L -o $@ "http://purl.obolibrary.org/obo/obi.owl"

build/released-entities.tsv: build/obi-previous-release.owl src/sparql/get-obi-entities.rq | build/robot.jar
	$(ROBOT) query --input $< --select $(word 2,$^) $@

build/current-entities.tsv: build/obi_merged.owl src/sparql/get-obi-entities.rq | build/robot.jar
	$(ROBOT) query --input $< --select $(word 2,$^) $@

build/terms-report.tsv: build/obi_merged.owl src/sparql/terms-report.rq | build
	$(ROBOT) query --input $< --select $(word 2,$^) $@
	mv $@ $@.tmp
	tail -n+2 $@.tmp | cut -f1,3 | sort -u > $@
	rm $@.tmp

build/new-entities.txt: build/released-entities.tsv build/current-entities.tsv build/terms-report.tsv
	echo "New terms added:" > $@
	echo "" >> $@
	echo "ID | Label" >> $@
	echo "---|---" >> $@
	comm -13 $(wordlist 1,2,$^) \
	| join - $(word 3,$^) \
	| sed "s|^<http://purl.obolibrary.org/obo/OBI_|OBI:|" \
	| sed s/\"//g \
	| sed "s/>//g" \
	| sed "s/@en//g" \
	| sed "s/ /|/" \
	>> $@

build/dropped-entities.tsv: build/released-entities.tsv build/current-entities.tsv
	comm -23 $^ > $@

# Directory for phony modules
build/modules:
	mkdir -p build/modules

# Remove all annotation properties from modules
build/modules/%.owl: src/ontology/modules/%.owl | build/robot.jar
	$(ROBOT) remove --input $< --select annotation-properties --output $@

# Build OBI edit + modules without annotation properties
build/modules/merged.owl: src/ontology/obi-edit.owl $(PHONY_MODULES) | build/robot.jar
	$(eval INPUTS := $(foreach x,$(PHONY_MODULES),--input $(x) ))
	$(ROBOT) remove --input $< --select imports \
	merge $(INPUTS) \
	reason --output $@

# Run all validation queries and exit on error.
.PHONY: verify
verify: verify-modules verify-merged verify-entities

# Run validation queries on merged modules and exit on error.
.PHONY: verify-modules
verify-modules: build/modules/merged.owl $(MODULE_VIOLATION_QUERIES) | build/robot.jar
	$(ROBOT) verify --input $< --output-dir build \
	--queries $(MODULE_VIOLATION_QUERIES)

# Run validation queries on obi_merged and exit on error.
.PHONY: verify-merged
verify-merged: build/obi_merged.owl $(MERGED_VIOLATION_QUERIES) | build/robot.jar
	$(ROBOT) verify --input $< --output-dir build \
	--queries $(MERGED_VIOLATION_QUERIES)

# Check if any entities have been dropped and exit on error.
.PHONY: verify-entities
verify-entities: build/dropped-entities.tsv
	@echo $(shell < $< wc -l) " OBI IRIs have been dropped"
	@! test -s $<

# Run a basic reasoner to find inconsistencies
.PHONY: reason
reason: build/obi_merged.owl | build/robot.jar
	$(ROBOT) reason --input $< --reasoner ELK

# Find any IRIs using undefined namespaces
.PHONY: validate-iris
validate-iris: src/scripts/validate-iris.py build/obi_merged.owl
	$^

.PHONY: test
test: reason verify validate-iris


### Term reservations
#
# Get current OBI terms
build/obi-terms.tsv: build/obi_merged.owl
	$(ROBOT) export --input $< --header "ID|LABEL" --export $@

# Get the term reservation table
build/reservations.tsv: | build
	curl -Lk "https://docs.google.com/spreadsheets/d/1tpDrSiO1DlEqkvZjrDSJrMm7OvH9GletljaR-SDeMTI/export?format=tsv&id=1tpDrSiO1DlEqkvZjrDSJrMm7OvH9GletljaR-SDeMTI&gid=224833299" > $@

# Create an updated reservation table
build/reservations-updated.tsv: src/scripts/update-term-reservations.py build/reservations.tsv build/obi-terms.tsv
	python3 $^ $@

### General
#
# Full build
.PHONY: all
all: test obi.owl views build/terms-report.csv

# Remove generated files
.PHONY: clean
clean:
	rm -rf build

# Sort template tables, standardize quoting and line endings
.PHONY: sort
sort: src/ontology/templates/
	src/scripts/sort-templates.py

# Create a release candidate
# Requires "admin:org", "repo", and "workflow" permissions for gh CLI token
.PHONY: candidate
candidate: obi.owl views build/new-entities.txt
	$(eval REMOTE := $(shell git remote -v | grep "obi-ontology/obi.git" | head -1 | cut -f 1))
	git checkout -b $(TODAY)
	git add -u
	git commit -m "$(TODAY) release candidate"
	git push -u $(REMOTE) $(TODAY)
	gh pr create \
	--title "$(TODAY) release candidate" \
	--body "$$(cat build/new-entities.txt)" \
	--repo obi-ontology/obi<|MERGE_RESOLUTION|>--- conflicted
+++ resolved
@@ -63,7 +63,6 @@
 
 ### Imports
 #
-<<<<<<< HEAD
 # We use gadget (https://github.com/ontodev/gadget) to create various import modules.
 # Currently excluding ChEBI, NCBITaxon, and PR due to memory constraints with LDTab
 IMPORTS := $(filter-out chebi ncbitaxon pr imports,$(shell tail -n +2 src/ontology/imports/import_config.tsv | awk '{print $$1}' | uniq))
@@ -164,19 +163,6 @@
 	annotate \
 	--ontology-iri "$(OBO)/obi/dev/import/$(notdir $@)" \
 	--output $@
-=======
-# Use Ontofox to import various modules.
-build/%_imports.owl: src/ontology/OntoFox_inputs/%_input.txt | build
-	curl -s -F file=@$< -o $@ https://ontofox.hegroup.org/service.php
-
-# Remove annotation properties from CLO to avoid weird labels.
-src/ontology/OntoFox_outputs/CLO_imports.owl: build/CLO_imports.owl
-	$(ROBOT) remove --input $< --select annotation-properties --trim false --output $@
-
-# Use ROBOT to ensure that serialization is consistent for the rest.
-src/ontology/OntoFox_outputs/%_imports.owl: build/%_imports.owl
-	$(ROBOT) convert -i build/$*_imports.owl -o $@
->>>>>>> 5b7b82b3
 
 # Add the IRI and convert to OWL format for the rest.
 src/ontology/imports/%_imports.owl: build/%_imports.ttl | build/robot.jar
