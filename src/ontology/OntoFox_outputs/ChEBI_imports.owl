--- conflicted
+++ resolved
@@ -734,12 +734,10 @@
     
 
 
-<<<<<<< HEAD
-=======
     <!-- http://purl.obolibrary.org/obo/CHEBI_32875 -->
 
     <owl:Class rdf:about="http://purl.obolibrary.org/obo/CHEBI_32875">
-        <rdfs:subClassOf rdf:resource="http://purl.obolibrary.org/obo/CHEBI_23367"/>
+        <rdfs:subClassOf rdf:resource="http://purl.obolibrary.org/obo/COB_0000013"/>
         <obo:IAO_0000111>methyl group</obo:IAO_0000111>
         <obo:IAO_0000115>An alkyl group that is the univalent group derived from methane by removal of a hydrogen atom.</obo:IAO_0000115>
         <obo:IAO_0000412 rdf:resource="http://purl.obolibrary.org/obo/chebi.owl"/>
@@ -748,19 +746,6 @@
     
 
 
-    <!-- http://purl.obolibrary.org/obo/CHEBI_33250 -->
-
-    <owl:Class rdf:about="http://purl.obolibrary.org/obo/CHEBI_33250">
-        <rdfs:subClassOf rdf:resource="http://purl.obolibrary.org/obo/BFO_0000040"/>
-        <obo:IAO_0000111>atom</obo:IAO_0000111>
-        <obo:IAO_0000115>A chemical entity constituting the smallest component of an element having the chemical properties of the element.</obo:IAO_0000115>
-        <obo:IAO_0000412 rdf:resource="http://purl.obolibrary.org/obo/chebi.owl"/>
-        <rdfs:label>atom</rdfs:label>
-    </owl:Class>
-    
-
-
->>>>>>> c1348e4d
     <!-- http://purl.obolibrary.org/obo/CHEBI_33262 -->
 
     <owl:Class rdf:about="http://purl.obolibrary.org/obo/CHEBI_33262">
@@ -1089,18 +1074,11 @@
     <!-- http://purl.obolibrary.org/obo/CHEBI_42191 -->
 
     <owl:Class rdf:about="http://purl.obolibrary.org/obo/CHEBI_42191">
-<<<<<<< HEAD
         <rdfs:subClassOf rdf:resource="http://purl.obolibrary.org/obo/COB_0000013"/>
         <obo:IAO_0000111>EDTA(4-)</obo:IAO_0000111>
         <obo:IAO_0000115>A tetracarboxylic acid anion formed by deprotonation of all four carboxy groups in ethylenediaminetetraacetic acid (EDTA).</obo:IAO_0000115>
         <obo:IAO_0000412 rdf:resource="http://purl.obolibrary.org/obo/chebi.owl"/>
         <rdfs:label>EDTA(4-)</rdfs:label>
-=======
-        <rdfs:subClassOf rdf:resource="http://purl.obolibrary.org/obo/CHEBI_23367"/>
-        <obo:IAO_0000111>EDTA(4-)</obo:IAO_0000111>
-        <obo:IAO_0000115>A tetracarboxylic acid anion formed by deprotonation of all four carboxy groups in ethylenediaminetetraacetic acid (EDTA).</obo:IAO_0000115>
-        <obo:IAO_0000412 rdf:resource="http://purl.obolibrary.org/obo/chebi.owl"/>
-        <rdfs:label>EDTA(4-)</rdfs:label>
     </owl:Class>
     
 
@@ -1108,12 +1086,11 @@
     <!-- http://purl.obolibrary.org/obo/CHEBI_4431 -->
 
     <owl:Class rdf:about="http://purl.obolibrary.org/obo/CHEBI_4431">
-        <rdfs:subClassOf rdf:resource="http://purl.obolibrary.org/obo/CHEBI_23367"/>
+        <rdfs:subClassOf rdf:resource="http://purl.obolibrary.org/obo/COB_0000013"/>
         <obo:IAO_0000111>deoxyribonucleotide</obo:IAO_0000111>
         <obo:IAO_0000115>A nucleotide in which the ribose moiety has one or more of its hydroxy groups substituted by hydrogen.</obo:IAO_0000115>
         <obo:IAO_0000412 rdf:resource="http://purl.obolibrary.org/obo/chebi.owl"/>
         <rdfs:label>deoxyribonucleotide</rdfs:label>
->>>>>>> c1348e4d
     </owl:Class>
     
 
